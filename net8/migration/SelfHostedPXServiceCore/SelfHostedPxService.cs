// <copyright company="Microsoft Corporation">Copyright (c) Microsoft 2018. All rights reserved.</copyright>

namespace SelfHostedPXServiceCore
{
    using Microsoft.AspNetCore.Builder;
    using Microsoft.AspNetCore.Hosting;
    using Microsoft.Commerce.Payments.Common.Web;
    using Microsoft.Commerce.Payments.PXCommon;
    using Microsoft.Commerce.Payments.PXService;
    using Microsoft.Commerce.Payments.PXService.Accessors.IssuerService;
    using Microsoft.Commerce.Payments.PXService.Accessors.MSRewardsService;
    using Microsoft.Commerce.Payments.PXService.Accessors.PartnerSettingsService;
    using Microsoft.Commerce.Payments.PXService.Accessors.TokenPolicyService;
    using Microsoft.Commerce.Payments.PXService.RiskService.V7;
    using Microsoft.Commerce.Payments.PXService.V7;
    using Microsoft.Extensions.DependencyInjection;
    using Mocks;
    using Newtonsoft.Json;
    using System;
    using System.Collections.Generic;
    using System.Linq;
    using System.Net;
    using System.Net.Http;
    using System.Net.Http.Headers;
    using System.Threading.Tasks;

    public sealed class SelfHostedPxService : IDisposable
    {
        public static HostableService PxHostableService { get; private set; } = default!;
        public static Dictionary<Type, HostableService> SelfHostedDependencies { get; private set; } = default!;
        public static PXServiceSettings PXSettings { get; private set; } = default!;

        // If you migrated these handlers to “state” singletons used by middlewares,
        // keep references here so tests can ResetToDefault() like before.
        public static PXServiceHandler? PXHandler { get; private set; }
        public static PXServiceCorsHandler? PXCorsHandler { get; private set; }
        public static PXServiceFlightHandler? PXFlightHandler { get; private set; }

<<<<<<< HEAD
        public static PXServiceSettings PXSettings { get; private set; }

        public static PXServiceHandler PXHandler { get; private set; }

        public static PXServiceCorsHandler PXCorsHandler { get; private set; }

        public static PXServiceFlightHandler PXFlightHandler { get; private set; }


        public SelfHostedPxService(string fullBaseUrl, bool useSelfHostedDependencies, bool useArrangedResponses)
=======
        public SelfHostedPxService(string? fullBaseUrl, bool useSelfHostedDependencies, bool useArrangedResponses)
>>>>>>> 095b293f
        {
            var selfhostServices = new[]
            {
                typeof(PIMSAccessor),
                typeof(AccountServiceAccessor),
                typeof(CatalogServiceAccessor),
                typeof(PayerAuthServiceAccessor),
                typeof(PurchaseServiceAccessor),
                typeof(StoredValueAccessor),
                typeof(TransactionServiceAccessor),
                typeof(MSRewardsServiceAccessor),
                typeof(TokenPolicyServiceAccessor),
                typeof(PartnerSettingsServiceAccessor),
                typeof(IssuerServiceAccessor),
                typeof(WalletServiceAccessor),
                typeof(TransactionDataService),
                typeof(ChallengeManagementService),
                typeof(RiskServiceAccessor),
                typeof(PaymentOrchestratorService),
                typeof(FraudDetectionService)
            };

            SelfHostedDependencies = new Dictionary<Type, HostableService>();

            // Ensure PX port is “reserved” if you pass a fixed URL
            if (useSelfHostedDependencies && !string.IsNullOrWhiteSpace(fullBaseUrl))
            {
                var uri = new Uri(fullBaseUrl);
                HostableService.PreRegisteredPorts.Add(uri.Port);
            }

            // Spin up dependency emulator host (one host shared by all deps)
            if (useSelfHostedDependencies)
            {
                HostableService? dependencyEmulatorService = null;

                // Create a single shared configuration action
                Action<WebApplicationBuilder> configAction = b => Microsoft.Commerce.Payments.Tests.Emulators.PXDependencyEmulators.WebApiConfig.Register(b);

                try
                {
                    dependencyEmulatorService = new HostableService(configAction, Microsoft.Commerce.Payments.Tests.Emulators.PXDependencyEmulators.WebApiConfig.ConfigureRoutes, null, "http");
                }
                catch
                {
                    // Retry once just like the old code did
                    try
                    {
                        dependencyEmulatorService = new HostableService(configAction, Microsoft.Commerce.Payments.Tests.Emulators.PXDependencyEmulators.WebApiConfig.ConfigureRoutes, null, "http");
                    }
                    catch (Exception ex)
                    {
                        Console.WriteLine($"Failed to initialize DependencyEmulators. Error: {ex}");
                    }
                }

                if (dependencyEmulatorService != null)
                {
                    foreach (var selfhostService in selfhostServices)
                    {
                        var serviceName = GetServiceName(selfhostService.FullName!);
                        Console.WriteLine($"{serviceName} initialized as self hosted emulator service on {dependencyEmulatorService.BaseUri}");
                        SelfHostedDependencies[selfhostService] = dependencyEmulatorService;
                    }
                }
            }

            // Create PX settings (consumes dependency hosts)
            PXSettings = new PXServiceSettings(SelfHostedDependencies, useArrangedResponses);

            // Define supported API versions and controllers allowed without an explicit version
            var supportedVersions = new Dictionary<string, ApiVersion>(StringComparer.OrdinalIgnoreCase)
            {
                { "v7.0", new ApiVersion("v7.0", new Version(7, 0)) }
            };
            string[] versionlessControllers = { GlobalConstants.ControllerNames.ProbeController };

            // Spin up the PX host
            PxHostableService = new HostableService(
                configureServices: builder =>
                {
                    WebApiConfig.Register(builder, PXSettings);
<<<<<<< HEAD

                    PXFlightHandler = new PXServiceFlightHandler();
                    PXHandler = new PXServiceHandler();

                    builder.Services.AddSingleton(PXFlightHandler);
                    builder.Services.AddSingleton(PXHandler);
                    builder.Services.AddSingleton<IDictionary<string, ApiVersion>>(supportedVersions);
                    builder.Services.AddSingleton(versionlessControllers);

                    // Ensure the handlers participate in the ASP.NET Core request pipeline.
                    builder.Services.AddSingleton<IStartupFilter, PXServicePipelineFilter>();
=======
                    builder.Services.AddSingleton<PXServiceHandler>();     // your migrated state (used by PXServiceHandler middleware)
                    builder.Services.AddSingleton<PXServiceFlightHandler>(); // state used by flighting middleware
                },
                configureApp: app =>
                {
                    // App routing + controllers
                    app.UseRouting();

                    // Pull singletons for test access
                    if (!WebHostingUtility.IsApplicationSelfHosted())
                    {
                        app.UseMiddleware<PXTraceCorrelationHandler>(); 
                    }

                    app.Use(async (HttpContext ctx, RequestDelegate next) =>
                    {
                        var handler = ctx.RequestServices.GetRequiredService<PXServiceApiVersionHandler>();
                        await handler.InvokeAsync(ctx);
                    });

                    if (PXSettings.PIDLDocumentValidationEnabled)
                    {
                        app.UseMiddleware<PXServicePIDLValidationHandler>();
                    }

                   
                    app.UseMiddleware<PXServiceHandler>();
                    app.UseMiddleware<PXServiceFlightHandler>();

                    app.MapControllers();
                 
>>>>>>> 095b293f
                },
                fullBaseUrl: fullBaseUrl,
                protocol: "http");
        }

        public void ResetDependencies()
        {
            // Reset stateful testing hooks (if registered)
            PXHandler?.ResetToDefault();
            PXFlightHandler?.ResetToDefault();

            // Reset dependency accessors
            PXSettings.PartnerSettingsService.ResetToDefaults();
            PXSettings.AccountsService.ResetToDefaults();
            PXSettings.PayerAuthService.ResetToDefaults();
            PXSettings.PimsService.ResetToDefaults();
            PXSettings.SessionService.ResetToDefaults();
            PXSettings.RiskService.ResetToDefaults();
            PXSettings.TaxIdService.ResetToDefaults();
            PXSettings.OrchestrationService.ResetToDefaults();
            PXSettings.HIPService.ResetToDefaults();
            PXSettings.WalletService.ResetToDefaults();
            PXSettings.TransactionService.ResetToDefaults();
            PXSettings.MSRewardsService.ResetToDefaults();
            PXSettings.TokenPolicyService.ResetToDefaults();
            PXSettings.TokenizationService.ResetToDefaults();
        }

        public void Dispose()
        {
            PxHostableService?.Dispose();
            // Note: dependency emulator HostableService lives in SelfHostedDependencies values;
            // they share a single instance—disposal is handled when test process ends, or you can dispose here if you track it.
        }

        public static string GetPXServiceUrl(string relativePath)
        {
            var fullUri = new Uri(PxHostableService.BaseUri, relativePath);
            return fullUri.AbsoluteUri;
        }

        public static async Task GetRequest(
            string url,
            Dictionary<string, string>? requestHeaders,
            Action<HttpStatusCode, string, HttpResponseHeaders> responseVerification)
        {
            var request = new HttpRequestMessage(HttpMethod.Get, GetPXServiceUrl(url));
            requestHeaders?.ToList().ForEach(h => request.Headers.Add(h.Key, h.Value));
            var response = await PxHostableService.HttpSelfHttpClient.SendAsync(request);
            responseVerification(response.StatusCode, await response.Content.ReadAsStringAsync(), response.Headers);
        }

        private static string GetServiceName(string serviceFullName)
        {
            return serviceFullName
                .Split('.')
                .Last()
                .Replace("Accessor", "Service")
                .Replace("ServiceService", "Service");
        }
    }

    /// <summary>
    /// Configures the ASP.NET Core middleware pipeline for the self-hosted PX service.
    /// </summary>
    internal sealed class PXServicePipelineFilter : IStartupFilter
    {
        public Action<IApplicationBuilder> Configure(Action<IApplicationBuilder> next)
        {
            return app =>
            {
                app.UseMiddleware<PXServiceFlightHandler>();
                app.UseMiddleware<PXServiceCorsHandler>();
                app.UseMiddleware<PXServiceApiVersionHandler>();
                app.UseMiddleware<PXServiceHandler>();

                next(app);
            };
        }
    }
}<|MERGE_RESOLUTION|>--- conflicted
+++ resolved
@@ -35,8 +35,6 @@
         public static PXServiceHandler? PXHandler { get; private set; }
         public static PXServiceCorsHandler? PXCorsHandler { get; private set; }
         public static PXServiceFlightHandler? PXFlightHandler { get; private set; }
-
-<<<<<<< HEAD
         public static PXServiceSettings PXSettings { get; private set; }
 
         public static PXServiceHandler PXHandler { get; private set; }
@@ -45,11 +43,7 @@
 
         public static PXServiceFlightHandler PXFlightHandler { get; private set; }
 
-
-        public SelfHostedPxService(string fullBaseUrl, bool useSelfHostedDependencies, bool useArrangedResponses)
-=======
         public SelfHostedPxService(string? fullBaseUrl, bool useSelfHostedDependencies, bool useArrangedResponses)
->>>>>>> 095b293f
         {
             var selfhostServices = new[]
             {
@@ -132,7 +126,6 @@
                 configureServices: builder =>
                 {
                     WebApiConfig.Register(builder, PXSettings);
-<<<<<<< HEAD
 
                     PXFlightHandler = new PXServiceFlightHandler();
                     PXHandler = new PXServiceHandler();
@@ -144,7 +137,7 @@
 
                     // Ensure the handlers participate in the ASP.NET Core request pipeline.
                     builder.Services.AddSingleton<IStartupFilter, PXServicePipelineFilter>();
-=======
+
                     builder.Services.AddSingleton<PXServiceHandler>();     // your migrated state (used by PXServiceHandler middleware)
                     builder.Services.AddSingleton<PXServiceFlightHandler>(); // state used by flighting middleware
                 },
@@ -176,7 +169,7 @@
 
                     app.MapControllers();
                  
->>>>>>> 095b293f
+
                 },
                 fullBaseUrl: fullBaseUrl,
                 protocol: "http");
@@ -238,23 +231,3 @@
                 .Replace("ServiceService", "Service");
         }
     }
-
-    /// <summary>
-    /// Configures the ASP.NET Core middleware pipeline for the self-hosted PX service.
-    /// </summary>
-    internal sealed class PXServicePipelineFilter : IStartupFilter
-    {
-        public Action<IApplicationBuilder> Configure(Action<IApplicationBuilder> next)
-        {
-            return app =>
-            {
-                app.UseMiddleware<PXServiceFlightHandler>();
-                app.UseMiddleware<PXServiceCorsHandler>();
-                app.UseMiddleware<PXServiceApiVersionHandler>();
-                app.UseMiddleware<PXServiceHandler>();
-
-                next(app);
-            };
-        }
-    }
-}