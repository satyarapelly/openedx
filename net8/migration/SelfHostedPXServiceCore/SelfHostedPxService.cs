--- conflicted
+++ resolved
@@ -1,19 +1,9 @@
 using System;
-<<<<<<< HEAD
-=======
-using System.Collections.Generic;
->>>>>>> af0734ea
 using System.Net.Http;
 using Microsoft.AspNetCore.Builder;
 using Microsoft.AspNetCore.Hosting;
 using Microsoft.AspNetCore.TestHost;
 using Microsoft.Extensions.Hosting;
-<<<<<<< HEAD
-=======
-using Microsoft.Commerce.Payments.PXService;
-using Microsoft.Commerce.Payments.PXService.Settings;
-using PxMockSettings = SelfHostedPXServiceCore.Mocks.PXServiceSettings;
->>>>>>> af0734ea
 
 namespace SelfHostedPXServiceCore
 {
@@ -33,7 +23,6 @@
         /// </summary>
         public static SelfHostedPxService StartInMemory(bool useSelfHostedDependencies, bool useArrangedResponses)
         {
-<<<<<<< HEAD
             var builder = WebApplication.CreateBuilder(new WebApplicationOptions());
             builder.WebHost.UseTestServer();
 
@@ -42,27 +31,6 @@
             var app = builder.Build();
 
             SelfHostedBootstrap.ConfigurePipeline(app);
-=======
-            PXServiceSettings settings = new PxMockSettings(
-                useSelfHostedDependencies ? new Dictionary<Type, HostableService>() : null,
-                useArrangedResponses);
-
-            var builder = WebApplication.CreateBuilder(new WebApplicationOptions());
-            builder.WebHost.UseTestServer();
-
-            // Register controllers, version selector and middleware dependencies
-            WebApiConfig.Register(builder, settings);
-
-            var app = builder.Build();
-
-            // Ensure endpoint routing runs before custom middleware so HttpContext.GetEndpoint()
-            // is populated for downstream components.
-            app.UseRouting();
-            app.UseMiddleware<PXServiceApiVersionHandler>();
-
-            // Conventional + attribute routes
-            WebApiConfig.AddUrlVersionedRoutes(app);
->>>>>>> af0734ea
 
             app.Start();
 
@@ -79,4 +47,4 @@
             try { _host?.Dispose(); } catch { }
         }
     }
-}
+}