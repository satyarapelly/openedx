// <copyright company="Microsoft Corporation">Copyright (c) Microsoft 2018. All rights reserved.</copyright>

namespace SelfHostedPXServiceCore
{
    using Microsoft.AspNetCore.Builder;
    using Microsoft.AspNetCore.Mvc.Controllers;
    using Microsoft.AspNetCore.Http;
    using Microsoft.Commerce.Payments.Common.Web;
    using Microsoft.Commerce.Payments.PXCommon;
    using Microsoft.Commerce.Payments.PXService;
    using Microsoft.Commerce.Payments.PXService.Accessors.IssuerService;
    using Microsoft.Commerce.Payments.PXService.Accessors.MSRewardsService;
    using Microsoft.Commerce.Payments.PXService.Accessors.PartnerSettingsService;
    using Microsoft.Commerce.Payments.PXService.Accessors.TokenPolicyService;
    using Microsoft.Commerce.Payments.PXService.RiskService.V7;
    using Microsoft.Commerce.Payments.PXService.V7;
    using Microsoft.Extensions.DependencyInjection;
    using Mocks;
    using Newtonsoft.Json;
    using System;
    using System.Collections.Generic;
    using System.Linq;
    using System.Net;
    using System.Net.Http;
    using System.Net.Http.Headers;
    using System.Threading.Tasks;

    public sealed class SelfHostedPxService : IDisposable
    {
        public static HostableService PxHostableService { get; private set; } = default!;
        public static Dictionary<Type, HostableService> SelfHostedDependencies { get; private set; } = default!;
        public static PXServiceSettings PXSettings { get; private set; } = default!;

        // If you migrated these handlers to “state” singletons used by middlewares,
        // keep references here so tests can ResetToDefault() like before.
        public static PXServiceHandler? PXHandler { get; private set; }
        public static PXServiceCorsHandler? PXCorsHandler { get; private set; }
        public static PXServiceFlightHandler? PXFlightHandler { get; private set; }

        public SelfHostedPxService(string? fullBaseUrl, bool useSelfHostedDependencies, bool useArrangedResponses)
        {
            var selfhostServices = new[]
            {
                typeof(PIMSAccessor),
                typeof(AccountServiceAccessor),
                typeof(CatalogServiceAccessor),
                typeof(PayerAuthServiceAccessor),
                typeof(PurchaseServiceAccessor),
                typeof(StoredValueAccessor),
                typeof(TransactionServiceAccessor),
                typeof(MSRewardsServiceAccessor),
                typeof(TokenPolicyServiceAccessor),
                typeof(PartnerSettingsServiceAccessor),
                typeof(IssuerServiceAccessor),
                typeof(WalletServiceAccessor),
                typeof(TransactionDataService),
                typeof(ChallengeManagementService),
                typeof(RiskServiceAccessor),
                typeof(PaymentOrchestratorService),
                typeof(FraudDetectionService)
            };

            SelfHostedDependencies = new Dictionary<Type, HostableService>();

            // Ensure PX port is “reserved” if you pass a fixed URL
            if (useSelfHostedDependencies && !string.IsNullOrWhiteSpace(fullBaseUrl))
            {
                var uri = new Uri(fullBaseUrl);
                HostableService.PreRegisteredPorts.Add(uri.Port);
            }

            // Spin up dependency emulator host (one host shared by all deps)
            if (useSelfHostedDependencies)
            {
                HostableService? dependencyEmulatorService = null;

                // Create a single shared configuration action
                Action<WebApplicationBuilder> configAction = b => Microsoft.Commerce.Payments.Tests.Emulators.PXDependencyEmulators.WebApiConfig.Register(b);

                try
                {
                    dependencyEmulatorService = new HostableService(configAction, Microsoft.Commerce.Payments.Tests.Emulators.PXDependencyEmulators.WebApiConfig.ConfigureRoutes, null, "http");
                }
                catch
                {
                    // Retry once just like the old code did
                    try
                    {
                        dependencyEmulatorService = new HostableService(configAction, Microsoft.Commerce.Payments.Tests.Emulators.PXDependencyEmulators.WebApiConfig.ConfigureRoutes, null, "http");
                    }
                    catch (Exception ex)
                    {
                        Console.WriteLine($"Failed to initialize DependencyEmulators. Error: {ex}");
                    }
                }

                if (dependencyEmulatorService != null)
                {
                    foreach (var selfhostService in selfhostServices)
                    {
                        var serviceName = GetServiceName(selfhostService.FullName!);
                        Console.WriteLine($"{serviceName} initialized as self hosted emulator service on {dependencyEmulatorService.BaseUri}");
                        SelfHostedDependencies[selfhostService] = dependencyEmulatorService;
                    }
                }
            }

            // Create PX settings (consumes dependency hosts)
            PXSettings = new PXServiceSettings(SelfHostedDependencies, useArrangedResponses);

            // Define supported API versions and controllers allowed without an explicit version
            var supportedVersions = new Dictionary<string, ApiVersion>(StringComparer.OrdinalIgnoreCase)
            {
                { "v7.0", new ApiVersion("v7.0", new Version(7, 0)) }
            };
            string[] versionlessControllers = { GlobalConstants.ControllerNames.ProbeController };

            // Spin up the PX host
            PxHostableService = new HostableService(
                configureServices: builder =>
                {
                    WebApiConfig.Register(builder, PXSettings);
                    builder.Services.AddSingleton<PXServiceHandler>();     // your migrated state (used by PXServiceHandler middleware)
                    builder.Services.AddSingleton<PXServiceFlightHandler>(); // state used by flighting middleware
                },
                configureApp: app =>
                {
                    // Simple diagnostic middleware to verify that endpoint resolution works. It prints
                    // the controller name selected by routing for every request. This helps ensure
                    // that HttpContext.GetEndpoint() is populated for downstream middleware such as
                    // PXServiceApiVersionHandler.
                    app.Use(async (context, next) =>
                    {
<<<<<<< HEAD
                        await next();
                        var endpoint = context.GetEndpoint();
                        var cad = endpoint?.Metadata.GetMetadata<ControllerActionDescriptor>();
                        var controllerName = cad?.ControllerName ?? "<null>";
                        Console.WriteLine($"[Endpoint] Path: {context.Request.Path}, Resolved controller: {controllerName}");
=======
                        var endpoint = context.GetEndpoint();
                        var cad = endpoint?.Metadata.GetMetadata<ControllerActionDescriptor>();
                        var controllerName = cad?.ControllerName ?? "<null>";
                        Console.WriteLine($"[Endpoint] Resolved controller: {controllerName}");
                        await next();
>>>>>>> 87c64038
                    });

                    // Pull singletons for test access
                    if (!WebHostingUtility.IsApplicationSelfHosted())
                    {
                        app.UseMiddleware<PXTraceCorrelationHandler>();
                    }

                    app.UseMiddleware<PXServiceApiVersionHandler>();

                    if (PXSettings.PIDLDocumentValidationEnabled)
                    {
                        app.UseMiddleware<PXServicePIDLValidationHandler>();
                    }

                    app.UseMiddleware<PXServiceHandler>();

                    app.UseMiddleware<PXServiceFlightHandler>();

                    // Conventional maps that mimic your old WebApiConfig
                    WebApiConfig.AddUrlVersionedRoutes(app);
                },
                fullBaseUrl: fullBaseUrl,
                protocol: "https");
        }

        public void ResetDependencies()
        {
            // Reset stateful testing hooks (if registered)
            PXHandler?.ResetToDefault();
            PXFlightHandler?.ResetToDefault();

            // Reset dependency accessors
            PXSettings.PartnerSettingsService.ResetToDefaults();
            PXSettings.AccountsService.ResetToDefaults();
            PXSettings.PayerAuthService.ResetToDefaults();
            PXSettings.PimsService.ResetToDefaults();
            PXSettings.SessionService.ResetToDefaults();
            PXSettings.RiskService.ResetToDefaults();
            PXSettings.TaxIdService.ResetToDefaults();
            PXSettings.OrchestrationService.ResetToDefaults();
            PXSettings.HIPService.ResetToDefaults();
            PXSettings.WalletService.ResetToDefaults();
            PXSettings.TransactionService.ResetToDefaults();
            PXSettings.MSRewardsService.ResetToDefaults();
            PXSettings.TokenPolicyService.ResetToDefaults();
            PXSettings.TokenizationService.ResetToDefaults();
        }

        public void Dispose()
        {
            PxHostableService?.Dispose();
            // Note: dependency emulator HostableService lives in SelfHostedDependencies values;
            // they share a single instance—disposal is handled when test process ends, or you can dispose here if you track it.
        }

        public static string GetPXServiceUrl(string relativePath)
        {
            var fullUri = new Uri(PxHostableService.BaseUri, relativePath);
            return fullUri.AbsoluteUri;
        }

        public static async Task GetRequest(
            string url,
            Dictionary<string, string>? requestHeaders,
            Action<HttpStatusCode, string, HttpResponseHeaders> responseVerification)
        {
            var request = new HttpRequestMessage(HttpMethod.Get, GetPXServiceUrl(url));
            requestHeaders?.ToList().ForEach(h => request.Headers.Add(h.Key, h.Value));
            var response = await PxHostableService.HttpSelfHttpClient.SendAsync(request);
            responseVerification(response.StatusCode, await response.Content.ReadAsStringAsync(), response.Headers);
        }

        private static string GetServiceName(string serviceFullName)
        {
            return serviceFullName
                .Split('.')
                .Last()
                .Replace("Accessor", "Service")
                .Replace("ServiceService", "Service");
        }
    }
}<|MERGE_RESOLUTION|>--- conflicted
+++ resolved
@@ -131,19 +131,11 @@
                     // PXServiceApiVersionHandler.
                     app.Use(async (context, next) =>
                     {
-<<<<<<< HEAD
                         await next();
                         var endpoint = context.GetEndpoint();
                         var cad = endpoint?.Metadata.GetMetadata<ControllerActionDescriptor>();
                         var controllerName = cad?.ControllerName ?? "<null>";
                         Console.WriteLine($"[Endpoint] Path: {context.Request.Path}, Resolved controller: {controllerName}");
-=======
-                        var endpoint = context.GetEndpoint();
-                        var cad = endpoint?.Metadata.GetMetadata<ControllerActionDescriptor>();
-                        var controllerName = cad?.ControllerName ?? "<null>";
-                        Console.WriteLine($"[Endpoint] Resolved controller: {controllerName}");
-                        await next();
->>>>>>> 87c64038
                     });
 
                     // Pull singletons for test access
