using Microsoft.AspNetCore.Builder;
using Microsoft.Extensions.DependencyInjection;
using Microsoft.Extensions.Hosting;
using Microsoft.Commerce.Payments.PXService;
using Microsoft.Commerce.Payments.PXService.Settings;
using Microsoft.Commerce.Payments.PXService.RiskService.V7;
using System;
using System.Collections.Generic;
using System.Linq;
using System.Net.Http;

using OrchestrationServiceAccessor = Microsoft.Commerce.Payments.PXService.Accessors.OrchestrationService.OrchestrationServiceAccessor;
using PayerAuthServiceAccessor = Microsoft.Commerce.Payments.PXService.Accessors.PayerAuthService.PayerAuthServiceAccessor;
using PurchaseServiceAccessor = Microsoft.Commerce.Payments.PXService.Accessors.PurchaseService.PurchaseServiceAccessor;
using StoredValueAccessor = Microsoft.Commerce.Payments.PXService.Accessors.StoredValue.StoredValueAccessor;
using SellerMarketPlaceServiceAccessor = Microsoft.Commerce.Payments.PXService.Accessors.SellerMarketPlaceService.SellerMarketPlaceServiceAccessor;
using PaymentThirdPartyServiceAccessor = Microsoft.Commerce.Payments.PXService.Accessors.PaymentThirdPartyService.PaymentThirdPartyServiceAccessor;
using PartnerSettingsServiceAccessor = Microsoft.Commerce.Payments.PXService.Accessors.PartnerSettingsService.PartnerSettingsServiceAccessor;
using IssuerServiceAccessor = Microsoft.Commerce.Payments.PXService.Accessors.IssuerService.IssuerServiceAccessor;
using ChallengeManagementServiceAccessor = Microsoft.Commerce.Payments.PXService.Accessors.ChallengeManagementService.ChallengeManagementServiceAccessor;
using WalletServiceAccessor = Microsoft.Commerce.Payments.PXService.Accessors.WalletService.WalletServiceAccessor;
using TransactionDataServiceAccessor = Microsoft.Commerce.Payments.PXService.Accessors.TransactionDataService.TransactionDataServiceAccessor;
using MSRewardsServiceAccessor = Microsoft.Commerce.Payments.PXService.Accessors.MSRewardsService.MSRewardsServiceAccessor;
using TokenPolicyServiceAccessor = Microsoft.Commerce.Payments.PXService.Accessors.TokenPolicyService.TokenPolicyServiceAccessor;
using TokenizationServiceAccessor = Microsoft.Commerce.Payments.PXService.Accessors.TokenizationService.TokenizationServiceAccessor;
using PaymentOrchestratorServiceAccessor = Microsoft.Commerce.Payments.PXService.Accessors.PaymentOrchestratorService.PaymentOrchestratorServiceAccessor;
using FraudDetectionServiceAccessor = Microsoft.Commerce.Payments.PXService.Accessors.FraudDetectionService.FraudDetectionServiceAccessor;
using AddressEnrichmentServiceAccessor = Microsoft.Commerce.Payments.PXService.AddressEnrichmentService.V7.AddressEnrichmentServiceAccessor;

namespace SelfHostedPXServiceCore
{
    /// <summary>
    /// Lightweight PX host that runs the service entirely in-memory using
    /// <see cref="Microsoft.AspNetCore.TestHost.TestServer"/>. This mirrors the
    /// old HttpSelfHostServer approach and avoids the need for real TCP ports
    /// making unit and integration tests fast and reliable.
    /// </summary>
    public sealed class SelfHostedPxService : IDisposable
    {
        /// <summary>Wrapper around the ASP.NET Core host.</summary>
        public static HostableService PxHostableService { get; private set; } = default!;

        /// <summary>Dependency emulator hosts keyed by accessor type.</summary>
        public static Dictionary<Type, HostableService> SelfHostedDependencies { get; private set; } = new();

        /// <summary>PX service settings registered with the host.</summary>
        public static PXServiceSettings PXSettings { get; private set; } = default!;

        /// <summary>Testing hook that allows request/response interception.</summary>
        public static PXServiceHandler PXHandler { get; private set; } = default!;

        /// <summary>Handler that stamps enabled flights onto requests.</summary>
        public static PXServiceFlightHandler PXFlightHandler { get; private set; } = default!;

        /// <summary>Exposed for completeness – tests do not currently mutate it.</summary>
        public static PXServiceCorsHandler? PXCorsHandler { get; private set; }

        /// <summary>Client wired directly to the in-memory PX service.</summary>
        public static HttpClient PXClient { get; private set; } = default!;

        /// <summary>Convenience accessor for the HttpClient.</summary>
        public HttpClient HttpSelfHttpClient => PXClient;

        /// <summary>Expose the underlying host if required.</summary>
        public IHost SelfHost => PxHostableService.App;

        /// <summary>
        /// Spin up the PX service in-memory. The returned instance can be used to
        /// issue HTTP requests without opening any network sockets.
        /// </summary>
        public static SelfHostedPxService StartInMemory(string? baseUrl, bool useSelfHostedDependencies, bool useArrangedResponses)
        {

         var selfHostedDependencies = new Dictionary<Type, HostableService>();

 if (useSelfHostedDependencies)
 {
     // Start up dependency emulators first so PX can connect to them.
     // in different host with available port.
     selfHostedDependencies = ConfigureDependencies(baseUrl);
 }
 
            var baseUri = string.IsNullOrEmpty(baseUrl)
                ? new Uri("http://localhost")
                : new Uri(baseUrl);
 // Dependencies need to selfhost before px, we need to reserve px
 // port so other dependencies don't take it.
 PreRegisteredPorts.Add(PXBaseUri.Port);

 var builder = WebApplication.CreateBuilder(new WebApplicationOptions());
 // builder.WebHost.UseTestServer();

<<<<<<< HEAD
            var dependencies = useSelfHostedDependencies
                ? ConfigureDependencies(baseUri)
                : null;

=======
 PXServiceSettings PXSettings = new Mocks.PXServiceSettings(
     useSelfHostedDependencies ? selfHostedDependencies : null,
     useArrangedResponses);

// use it below
 // WebApiConfig.Register(builder, PXSettings); 
 
>>>>>>> 4648f7cf
            PxHostableService = new HostableService(
                builder =>
                {
                    // Register PX controllers/services
                    SelfHostedBootstrap.ConfigureServices(builder, dependencies, useArrangedResponses);

                    // Middlewares exposed as testing hooks
                    builder.Services.AddSingleton<PXServiceHandler>();
                    builder.Services.AddSingleton<PXServiceFlightHandler>();
                },
                app =>
                {
                    // Order matters: run our test hooks before the standard PX pipeline
                    app.UseMiddleware<PXServiceHandler>();
                    app.UseMiddleware<PXServiceFlightHandler>();
                    app.UseMiddleware<PXServiceCorsHandler>();

                    // Configure routing and versioned endpoints
                    SelfHostedBootstrap.ConfigurePipeline(app);
                },
                baseUri);

            PXClient = PxHostableService.HttpSelfHttpClient;
            PXSettings = PxHostableService.App.Services.GetRequiredService<PXServiceSettings>();
            PXHandler = PxHostableService.App.Services.GetRequiredService<PXServiceHandler>();
            PXFlightHandler = PxHostableService.App.Services.GetRequiredService<PXServiceFlightHandler>();
            PXCorsHandler = PxHostableService.App.Services.GetService<PXServiceCorsHandler>();
            SelfHostedDependencies = dependencies ?? new Dictionary<Type, HostableService>();

            return new SelfHostedPxService();
        }

         public static Dictionary<Type, HostableService> ConfigureDependencies(string fullBaseUrl = "", string protocol = "https")
 {
     // Decide base URL
     if (string.IsNullOrWhiteSpace(fullBaseUrl))
     {
         var p = GetAvailablePort();
         var scheme = string.IsNullOrWhiteSpace(protocol) ? "http" : protocol!;
         PXBaseUri = new Uri($"{scheme}://localhost:{p.ToString()}");
     }
     else
     {
         PXBaseUri = new Uri(fullBaseUrl);
     }

     // Dependencies need to selfhost before px, we need to reserve px
     // port so other dependencies don't take it.
     PreRegisteredPorts.Add(PXBaseUri.Port);


     // No-op: All dependencies are configured in ConfigureServices above.
     var selfhostServices = new[]
     {
         typeof(PIMSAccessor),
         typeof(AccountServiceAccessor),
         typeof(CatalogServiceAccessor),
         typeof(PayerAuthServiceAccessor),
         typeof(PurchaseServiceAccessor),
         typeof(StoredValueAccessor),
         typeof(TransactionServiceAccessor),
         typeof(MSRewardsServiceAccessor),
         typeof(TokenPolicyServiceAccessor),
         typeof(PartnerSettingsServiceAccessor),
         typeof(IssuerServiceAccessor),
         typeof(WalletServiceAccessor),
         typeof(TransactionDataService),
         typeof(ChallengeManagementService),
         typeof(RiskServiceAccessor),
         typeof(PaymentOrchestratorService),
         typeof(FraudDetectionService)
     };

     var selfHostedDependencies = new Dictionary<Type, HostableService>();

     HostableService? dependencyEmulatorService = null;

     // Create a single shared configuration action
     Action<WebApplicationBuilder> configAction = b => Microsoft.Commerce.Payments.Tests.Emulators.PXDependencyEmulators.WebApiConfig.Register(b);

     try
     {
         dependencyEmulatorService = new HostableService(configAction, Microsoft.Commerce.Payments.Tests.Emulators.PXDependencyEmulators.WebApiConfig.ConfigureRoutes, PXBaseUri);
     }
     catch
     {
         // Retry once just like the old code did
         try
         {
             dependencyEmulatorService = new HostableService(configAction, Microsoft.Commerce.Payments.Tests.Emulators.PXDependencyEmulators.WebApiConfig.ConfigureRoutes, PXBaseUri);
         }
         catch (Exception ex)
         {
             Console.WriteLine($"Failed to initialize DependencyEmulators. Error: {ex}");
         }
     }

     if (dependencyEmulatorService != null)
     {
         foreach (var selfhostService in selfhostServices)
         {
             var serviceName = GetServiceName(selfhostService.FullName!);
             Console.WriteLine($"{serviceName} initialized as self hosted emulator service on {dependencyEmulatorService.BaseUri}");
             selfHostedDependencies[selfhostService] = dependencyEmulatorService;
         }
     }

     return selfHostedDependencies;
 }

        public void Dispose()
        {
            try { PxHostableService?.Dispose(); } catch { }
        }

        /// <summary>
        /// Resets stateful testing hooks and dependency accessors to their default
        /// configuration. This mirrors the behaviour of the legacy self-host.
        /// </summary>
        public void ResetDependencies()
        {
            PXHandler?.ResetToDefault();
            PXFlightHandler?.ResetToDefault();

            // Reset dependency accessors
            PXSettings.PartnerSettingsService.ResetToDefaults();
            PXSettings.AccountsService.ResetToDefaults();
            PXSettings.PayerAuthService.ResetToDefaults();
            PXSettings.PimsService.ResetToDefaults();
            PXSettings.SessionService.ResetToDefaults();
            PXSettings.RiskService.ResetToDefaults();
            PXSettings.TaxIdService.ResetToDefaults();
            PXSettings.OrchestrationService.ResetToDefaults();
            PXSettings.HIPService.ResetToDefaults();
            PXSettings.WalletService.ResetToDefaults();
            PXSettings.TransactionService.ResetToDefaults();
            PXSettings.MSRewardsService.ResetToDefaults();
            PXSettings.TokenPolicyService.ResetToDefaults();
            PXSettings.TokenizationService.ResetToDefaults();
        }

        private static Dictionary<Type, HostableService> ConfigureDependencies(Uri baseUri)
        {
            var selfhostServices = new[]
            {
                typeof(PIMSAccessor),
                typeof(OrchestrationServiceAccessor),
                typeof(AccountServiceAccessor),
                typeof(PayerAuthServiceAccessor),
                typeof(PurchaseServiceAccessor),
                typeof(CatalogServiceAccessor),
                typeof(SessionServiceAccessor),
                typeof(StoredValueAccessor),
                typeof(RiskServiceAccessor),
                typeof(TaxIdServiceAccessor),
                typeof(AddressEnrichmentServiceAccessor),
                typeof(TransactionServiceAccessor),
                typeof(SellerMarketPlaceServiceAccessor),
                typeof(PaymentThirdPartyServiceAccessor),
                typeof(AzureExPAccessor),
                typeof(PartnerSettingsServiceAccessor),
                typeof(IssuerServiceAccessor),
                typeof(ChallengeManagementServiceAccessor),
                typeof(WalletServiceAccessor),
                typeof(TransactionDataServiceAccessor),
                typeof(MSRewardsServiceAccessor),
                typeof(TokenPolicyServiceAccessor),
                typeof(TokenizationServiceAccessor),
                typeof(PaymentOrchestratorServiceAccessor),
                typeof(FraudDetectionServiceAccessor)
            };

            var selfHostedDependencies = new Dictionary<Type, HostableService>();

            HostableService? dependencyEmulatorService = null;

            Action<WebApplicationBuilder> configAction = b =>
                Microsoft.Commerce.Payments.Tests.Emulators.PXDependencyEmulators.WebApiConfig.Register(b);

            try
            {
                dependencyEmulatorService = new HostableService(
                    configAction,
                    _ => { },
                    baseUri,
                    Microsoft.Commerce.Payments.Tests.Emulators.PXDependencyEmulators.WebApiConfig.ConfigureRoutes);
            }
            catch
            {
                try
                {
                    dependencyEmulatorService = new HostableService(
                        configAction,
                        _ => { },
                        baseUri,
                        Microsoft.Commerce.Payments.Tests.Emulators.PXDependencyEmulators.WebApiConfig.ConfigureRoutes);
                }
                catch (Exception ex)
                {
                    Console.WriteLine($"Failed to initialize DependencyEmulators. Error: {ex}");
                }
            }

            if (dependencyEmulatorService != null)
            {
                foreach (var svc in selfhostServices)
                {
                    var serviceName = GetServiceName(svc.FullName!);
                    Console.WriteLine($"{serviceName} initialized as self hosted emulator service on {dependencyEmulatorService.BaseUri}");
                    selfHostedDependencies[svc] = dependencyEmulatorService;
                }
            }

            return selfHostedDependencies;
        }

        private static string GetServiceName(string serviceFullName)
        {
            return serviceFullName
                .Split('.')
                .Last()
                .Replace("Accessor", "Service")
                .Replace("ServiceService", "Service");
        }
    }
}
<|MERGE_RESOLUTION|>--- conflicted
+++ resolved
@@ -90,20 +90,14 @@
  var builder = WebApplication.CreateBuilder(new WebApplicationOptions());
  // builder.WebHost.UseTestServer();
 
-<<<<<<< HEAD
             var dependencies = useSelfHostedDependencies
                 ? ConfigureDependencies(baseUri)
                 : null;
 
-=======
  PXServiceSettings PXSettings = new Mocks.PXServiceSettings(
      useSelfHostedDependencies ? selfHostedDependencies : null,
      useArrangedResponses);
 
-// use it below
- // WebApiConfig.Register(builder, PXSettings); 
- 
->>>>>>> 4648f7cf
             PxHostableService = new HostableService(
                 builder =>
                 {
