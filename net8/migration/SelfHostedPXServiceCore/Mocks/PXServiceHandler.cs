--- conflicted
+++ resolved
@@ -31,12 +31,6 @@
             ResetToDefault();
         }
 
-<<<<<<< HEAD
-        /// <summary>
-        /// Resets the handler to its default state.
-        /// </summary>
-=======
->>>>>>> 095b293f
         public void ResetToDefault()
         {
             CallInnerHandler = true;
